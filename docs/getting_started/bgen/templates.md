--- conflicted
+++ resolved
@@ -42,14 +42,5 @@
 - `dist_options`: additional options for distributed jobs (e.g., SLURM)
 - `jobs`: list of jobs to run
 
-<<<<<<< HEAD
-The following references can currently be used:  
-`walltime`: the overall time limit  
-`cpt`: the number of cpus per tasks  
-`partition`: the cluster partition to be used  
-`dist_options`: additional options for distributed jobs (e.g. for SLURM)  
-`jobs`: a list of jobs to be run  
-=======
 [benchmark-tool repository]: https://github.com/potassco/benchmark-tool/blob/master/templates
-[runlim]: https://github.com/arminbiere/runlim
->>>>>>> 2d44126e
+[runlim]: https://github.com/arminbiere/runlim