"""
Entry points for different components.
"""

import argparse
import optparse
import os
import subprocess
import sys
import time
from typing import Any

from benchmarktool.result.ipynb_gen import gen_ipynb
from benchmarktool.result.parser import Parser as ResParser
from benchmarktool.runscript.parser import Parser as RunParser


def start_bconv() -> None:
    """
    Start bconv component.
    """
    usage = "usage: %prog [options] [resultfile]"
    parser = optparse.OptionParser(usage=usage)
    parser.add_option(
        "-o",
        "--output",
        dest="output",
        default="out.ods",
        help="name of generated ods file",
    )
    parser.add_option(
        "-p",
        "--projects",
        dest="projects",
        default="",
        help="projects to display (by default all projects are shown)",
    )
    parser.add_option(
        "-m",
        "--measures",
        dest="measures",
        default="time:t,timeout:to",
        help=(
            "comma separated list of measures of form name[:{t,to,-}] "
            "to include in table (optional argument determines coloring)"
        ),
    )
    parser.add_option(
        "-e",
        "--export",
        dest="export",
        action="store_true",
        help="export instance data to parquet file (same name as ods file).",
    )
    parser.add_option(
        "-j",
        "--jupyter-notebook",
        dest="jupyter_notebook",
        default=None,
        help=(
            "name of generated .ipynb file (if none given, no notebook is generated); "
            "can be started using 'jupyter notebook <notebook>'; "
            "all dependencies for the notebook can be installed using 'pip install .[plot]'"
        ),
    )

    opts, files = parser.parse_args(sys.argv[1:])

    if opts.projects != "":
        opts.projects = set(opts.projects.split(","))
    measures = []
    if opts.measures != "":
        for t in opts.measures.split(","):
            x = t.split(":", 1)
            if len(x) == 1:
                measures.append((x[0], None))
            else:
                measures.append(tuple(x))
    p = ResParser()
    ex_file = None
    if opts.jupyter_notebook is not None:
        opts.export = True
    if len(files) == 0:
        res = p.parse(sys.stdin)
        ex_file = res.gen_office(opts.output, opts.projects, measures, opts.export)
    elif len(files) == 1:
        with open(files[0], encoding="utf-8") as in_file:
            res = p.parse(in_file)
        ex_file = res.gen_office(opts.output, opts.projects, measures, opts.export)
    else:
<<<<<<< HEAD
        parser.error("Exactly on file has to be given")
    if opts.jupyter_notebook is not None and ex_file is not None:
        gen_ipynb(ex_file, opts.jupyter_notebook)
=======
        parser.error("Exactly one file has to be given")
>>>>>>> a87caa93


def start_beval() -> None:
    """
    Start beval component.
    """
    usage = "usage: %prog [options] <runscript>"
    parser = optparse.OptionParser(usage=usage)
    parser.add_option(
        "--par-x",
        type="int",
        dest="parx",
        default=2,
        help="penalized-average-runtime score factor [default: %default]",
    )

    opts, files = parser.parse_args(sys.argv[1:])

    if len(files) == 1:
        file_name = files[0]
        p = RunParser()
        run = p.parse(file_name)
        run.eval_results(sys.stdout, opts.parx)
    else:
        parser.error("Exactly one file has to be given")


def start_bgen() -> None:
    """
    Start bgen component.
    """
    usage = "usage: %prog [options] <runscript>"
    parser = optparse.OptionParser(usage=usage)
    parser.add_option(
        "-e",
        "--exclude",
        action="store_true",
        dest="exclude",
        default=False,
        help="exclude finished runs",
    )

    opts, files = parser.parse_args(sys.argv[1:])

    if len(files) == 1:
        file_name = files[0]
        p = RunParser()
        run = p.parse(file_name)
        run.gen_scripts(opts.exclude)
    else:
        parser.error("Exactly one file has to be given")


def btool_conv(subparsers: Any) -> None:
    """
    Register bconv subcommand.
    """

    def parse_set(s: str) -> set[str]:
        return set(filter(None, (x.strip() for x in s.split(","))))

    def parse_measures(s: str) -> list[tuple[str, str | None]]:
        result = []
        for x in s.split(","):
            parts = x.split(":", 1)
            if not parts[0]:
                raise argparse.ArgumentTypeError(f"Invalid measure: '{x}'")
            result.append((parts[0], parts[1] if len(parts) > 1 else None))
        return result

    def run(args: Any) -> None:
        p = ResParser()
        if args.resultfile:
            with open(args.resultfile, encoding="utf-8") as in_file:
                res = p.parse(in_file)
        else:
            res = p.parse(sys.stdin)
        res.gen_office(args.output, args.projects, args.measures)

    conv_parser = subparsers.add_parser("conv", help="Convert result files to ODS")
    conv_parser.add_argument("resultfile", nargs="?", type=str, help="Result file (default: stdin)")
    conv_parser.add_argument("-o", "--output", default="out.ods", help="Name of generated ods file")
    conv_parser.add_argument(
        "-p",
        "--projects",
        type=parse_set,
        default=set(),
        help="Projects to display (comma separated)",
    )
    conv_parser.add_argument(
        "-m",
        "--measures",
        type=parse_measures,
        default=[("time", "t"), ("timeout", "to")],
        help="Comma separated list of measures of form name[:{t,to,-}]",
    )
    conv_parser.set_defaults(func=run)


def btool_eval(subparsers: Any) -> None:
    """
    Register beval subcommand.
    """

    def run(args: Any) -> None:
        p = RunParser()
        run = p.parse(args.runscript)
        run.eval_results(sys.stdout, args.par_x)

    eval_parser = subparsers.add_parser("eval", help="Evaluate runscript")
    eval_parser.add_argument("runscript", type=str, help="Runscript file")
    eval_parser.add_argument("--par-x", type=int, default=2, help="Penalized-average-runtime score factor")
    eval_parser.set_defaults(func=run)


def btool_gen(subparsers: Any) -> None:
    """
    Register bgen subcommand.
    """

    def run(args: Any) -> None:
        p = RunParser()
        run = p.parse(args.runscript)
        run.gen_scripts(args.exclude)

    gen_parser = subparsers.add_parser("gen", help="Generate scripts from runscript")
    gen_parser.add_argument("runscript", type=str, help="Runscript file")
    gen_parser.add_argument("-e", "--exclude", action="store_true", help="Exclude finished runs")
    gen_parser.set_defaults(func=run)


def btool_run_dist(subparsers: Any) -> None:
    """
    Run distributed jobs from a folder.
    """

    def running_jobs(user: str) -> int:
        result = subprocess.run(
            ["squeue", "-u", user, "-h", "-o", "%j"],
            stdout=subprocess.PIPE,
            text=True,
            check=True,
        )
        return len([f for f in result.stdout.strip().splitlines() if f])

    def run(args: Any) -> None:
        pending = [
            f for f in os.listdir(args.folder) if os.path.isfile(os.path.join(args.folder, f)) and f.endswith(".dist")
        ]
        print(f"Found {len(pending)} jobs to dispatch.")
        while pending:
            jobs = running_jobs(args.user)
            while jobs < args.jobs and pending:
                job = pending[0]
                res = subprocess.run(["sbatch", job], cwd=args.folder, check=False)
                if res.returncode != 0:
                    print(f"Failed to submit {job}, try again later.")
                    break
                print(f"Submitted {job}")
                pending.pop(0)
                jobs += 1
            time.sleep(args.wait)
        print("All jobs submitted.")

    parser = subparsers.add_parser("run-dist", help="Run distributed jobs")
    parser.add_argument(
        "folder",
        help="Folder with *.dist files to dispatch",
        type=str,
    )
    parser.add_argument(
        "-u",
        "--user",
        type=str,
        default=os.environ.get("USER", "unknown"),
        help="Username for job querying (default: current user)",
    )
    parser.add_argument(
        "-j",
        "--jobs",
        help="Maximum number of jobs running at once",
        type=int,
        default=100,
    )
    parser.add_argument(
        "-w",
        "--wait",
        help="Time to wait between checks in seconds",
        type=int,
        default=1,
    )
    parser.set_defaults(func=run)


def btool_verify(subparsers: Any) -> None:
    """
    Register verify subcommand.

    Checks benchmark results for runlim errors and re-runs such instances.
    """

    def find_runlim_errors(folder: str) -> list[str]:
        error_files = []
        for root, _, files in os.walk(folder):
            for file in files:
                if file == "runsolver.watcher":
                    watcher_path = os.path.join(root, file)
                    with open(watcher_path, encoding="utf-8") as f:
                        if "runlim error" in f.read():
                            error_files.append(watcher_path)
        return error_files

    def run(args: Any) -> None:
        folder = args.folder
        if not os.path.isdir(folder):
            print("Error: provided folder doesn't exist", file=sys.stderr)
            sys.exit(1)

        if error_files := find_runlim_errors(folder):
            for watcher_file in error_files:
                finished_file = os.path.join(os.path.dirname(watcher_file), ".finished")
                if os.path.isfile(finished_file):
                    os.remove(finished_file)
                    print(f"Removed: {finished_file}")
                else:
                    print(f"Pending: {os.path.dirname(finished_file)}")

        else:
            print("No runlim errors found")

    parser = subparsers.add_parser("verify", help="Check for runlim errors and re-run failed instances")
    parser.add_argument("folder", type=str, help="Folder containing the benchmark results")
    parser.set_defaults(func=run)


def main() -> None:
    """
    Entry point for benchmark tool CLI.
    """
    parser = argparse.ArgumentParser(prog="btool", description="Benchmark Tool CLI")
    subparsers = parser.add_subparsers(dest="command", required=True)

    btool_conv(subparsers)
    btool_eval(subparsers)
    btool_gen(subparsers)
    btool_run_dist(subparsers)
    btool_verify(subparsers)

    args = parser.parse_args()
    args.func(args)<|MERGE_RESOLUTION|>--- conflicted
+++ resolved
@@ -88,13 +88,9 @@
             res = p.parse(in_file)
         ex_file = res.gen_office(opts.output, opts.projects, measures, opts.export)
     else:
-<<<<<<< HEAD
-        parser.error("Exactly on file has to be given")
+        parser.error("Exactly one file has to be given")
     if opts.jupyter_notebook is not None and ex_file is not None:
         gen_ipynb(ex_file, opts.jupyter_notebook)
-=======
-        parser.error("Exactly one file has to be given")
->>>>>>> a87caa93
 
 
 def start_beval() -> None:
