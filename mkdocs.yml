--- conflicted
+++ resolved
@@ -119,13 +119,10 @@
   - Home: index.md
   - Getting Started:
     - getting_started/index.md
-<<<<<<< HEAD
+    - Generic workflow:
+      - getting_started/workflow/index.md
     - init:
       - getting_started/init/index.md
-=======
-    - Generic workflow:
-      - getting_started/workflow/index.md
->>>>>>> a6f0de92
     - gen:
       - getting_started/gen/index.md
       - Runscript: getting_started/gen/runscript.md
